--- conflicted
+++ resolved
@@ -25,13 +25,10 @@
     pub word_docids: FxHashMap<Interned<String>, Option<&'ctx [u8]>>,
     pub exact_word_docids: FxHashMap<Interned<String>, Option<&'ctx [u8]>>,
     pub word_prefix_docids: FxHashMap<Interned<String>, Option<&'ctx [u8]>>,
-<<<<<<< HEAD
 
     pub words_fst: Option<fst::Set<Cow<'ctx, [u8]>>>,
-=======
     pub word_position_docids: FxHashMap<(Interned<String>, u16), Option<&'ctx [u8]>>,
     pub word_fid_docids: FxHashMap<(Interned<String>, u16), Option<&'ctx [u8]>>,
->>>>>>> 5440f43f
 }
 impl<'ctx> DatabaseCache<'ctx> {
     fn get_value<'v, K1, KC>(
